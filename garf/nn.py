--- conflicted
+++ resolved
@@ -282,15 +282,9 @@
     It should be moved to gpu only if needed.
     """
 
-<<<<<<< HEAD
     verbose and print("Loading model ", filename)
     nn = torch.load(filename, map_location=torch.device('cpu'))
     model_data = nn['model_data']
-=======
-    verbose and print("Loading model " + filename)
-    nn = torch.load(filename, map_location=torch.device("cpu"))
-    model_data = nn["model_data"]
->>>>>>> 5c412d90
 
     # set to cpu by default
     model_data["device"] = nn_init_device_type(False)
